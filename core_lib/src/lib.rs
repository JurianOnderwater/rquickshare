--- conflicted
+++ resolved
@@ -14,15 +14,9 @@
 use tokio::sync::{mpsc, watch};
 use tokio_util::sync::CancellationToken;
 use tokio_util::task::TaskTracker;
-<<<<<<< HEAD
-use ts_rs::TS;
 #[cfg(not(target_os = "macos"))]
 use crate::hdl::{BleListener};
 use crate::hdl::{MDnsServer};
-=======
-
-use crate::hdl::{BleListener, MDnsServer};
->>>>>>> 69840b82
 use crate::manager::TcpServer;
 
 pub mod channel;
@@ -125,16 +119,13 @@
         tracker.spawn(async move { server.run(ctk).await });
 
         // Don't threat BleListener error as fatal, it's a nice to have.
-<<<<<<< HEAD
+        if let Ok(ble) = BleListener::new(self.ble_sender.clone()).await {
+            let ctk = ctoken.clone();
+            tracker.spawn(async move { ble.run(ctk).await });
         #[cfg(not(target_os = "macos"))]
         if let Ok(ble) = BleListener::new(ble_channel.0).await {
             let ctk = self.ctoken.clone();
             self.tracker.spawn(async move { ble.run(ctk).await });
-=======
-        if let Ok(ble) = BleListener::new(self.ble_sender.clone()).await {
-            let ctk = ctoken.clone();
-            tracker.spawn(async move { ble.run(ctk).await });
->>>>>>> 69840b82
         }
 
         // Start MDnsServer in own "task"
@@ -165,13 +156,6 @@
         let ctk = CancellationToken::new();
         self.discovery_ctk = Some(ctk.clone());
 
-<<<<<<< HEAD
-        let blea_ctk = CancellationToken::new();
-        self.blea_ctk = Some(blea_ctk.clone());
-
-        let discovery = MDnsDiscovery::new(sender)?;
-        self.tracker.spawn(async move { discovery.run(ctk).await });
-
         #[cfg(all(feature = "experimental", not(target_os = "macos")))]  
         self.tracker.spawn(async move {
             let blea = match BleAdvertiser::new().await {
@@ -179,22 +163,11 @@
                 Err(e) => {
                     error!("Couldn't init BleAdvertiser: {}", e);
                     return;
-=======
-        #[cfg(feature = "experimental")]
-        {
-            let ctk_blea = ctk.clone();
-            tracker.spawn(async move {
-                let blea = match BleAdvertiser::new().await {
-                    Ok(b) => b,
-                    Err(e) => {
-                        error!("Couldn't init BleAdvertiser: {}", e);
-                        return;
-                    }
-                };
+                }
+            };
 
                 if let Err(e) = blea.run(ctk_blea).await {
                     error!("Couldn't start BleAdvertiser: {}", e);
->>>>>>> 69840b82
                 }
             });
         }
@@ -210,12 +183,6 @@
             discovert_ctk.cancel();
             self.discovery_ctk = None;
         }
-<<<<<<< HEAD
-        if let Some(blea_ctk) = &self.blea_ctk {
-            blea_ctk.cancel();
-            self.blea_ctk = None;
-        }
-=======
     }
 
     pub fn change_visibility(&mut self, nv: Visibility) {
@@ -223,7 +190,6 @@
             .lock()
             .unwrap()
             .send_modify(|state| *state = nv);
->>>>>>> 69840b82
     }
 
     pub async fn stop(&mut self) {
